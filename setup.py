<<<<<<< HEAD
#!/usr/bin/env python
# -*- coding: utf-8 -*-

# Note: To use the 'upload' functionality of this file, you must:
#   $ pipenv install twine --dev

import io
import os
import sys
from shutil import rmtree

from setuptools import find_packages, setup, Command

# Package meta-data.
NAME = 'handcalcs'
DESCRIPTION = 'Converts your Python calculation script into beautifully rendered Latex, similar to how you would write a calculation by hand.'
URL = 'https://github.com/connorferster/handcalcs'
EMAIL = 'connorferster@gmail.com'
AUTHOR = 'Connor Ferster'
REQUIRES_PYTHON = '>=3.7.0'
VERSION = '1.0.2'

# What packages are required for this module to be executed?
REQUIRED = [
    'pyparsing',
    'innerscope >= 0.2.0',
    'more-itertools >= 8.5.0'
    # 'requests', 'maya', 'records',
]

# What packages are optional?
EXTRAS = {
    # 'fancy feature': ['django'],
}

# The rest you shouldn't have to touch too much :)
# ------------------------------------------------
# Except, perhaps the License and Trove Classifiers!
# If you do change the License, remember to change the Trove Classifier for that!

here = os.path.abspath(os.path.dirname(__file__))

# Import the README and use it as the long-description.
# Note: this will only work if 'README.md' is present in your MANIFEST.in file!
try:
    with io.open(os.path.join(here, 'README.md'), encoding='utf-8') as f:
        long_description = '\n' + f.read()
except FileNotFoundError:
    long_description = DESCRIPTION

# Load the package's __version__.py module as a dictionary.
about = {}
if not VERSION:
    project_slug = NAME.lower().replace("-", "_").replace(" ", "_")
    with open(os.path.join(here, project_slug, '__version__.py')) as f:
        exec(f.read(), about)
else:
    about['__version__'] = VERSION


class UploadCommand(Command):
    """Support setup.py upload."""

    description = 'Build and publish the package.'
    user_options = []

    @staticmethod
    def status(s):
        """Prints things in bold."""
        print('\033[1m{0}\033[0m'.format(s))

    def initialize_options(self):
        pass

    def finalize_options(self):
        pass

    def run(self):
        try:
            self.status('Removing previous builds…')
            rmtree(os.path.join(here, 'dist'))
        except OSError:
            pass

        self.status('Building Source and Wheel (universal) distribution…')
        os.system('{0} setup.py sdist bdist_wheel --universal'.format(sys.executable))

        self.status('Uploading the package to PyPI via Twine…')
        os.system('twine upload dist/*')

        self.status('Pushing git tags…')
        os.system('git tag v{0}'.format(about['__version__']))
        os.system('git push --tags')
        
        sys.exit()


# Where the magic happens:
setup(
    name=NAME,
    version=about['__version__'],
    description=DESCRIPTION,
    long_description=long_description,
    long_description_content_type='text/markdown',
    author=AUTHOR,
    author_email=EMAIL,
    python_requires=REQUIRES_PYTHON,
    url=URL,
    packages=find_packages(exclude=["tests", "*.tests", "*.tests.*", "tests.*"]),
    package_data={'': ['*.json']},
    include_package_data=True,
    # If your package is a single module, use this instead of 'packages':
    #py_modules=['forallpeople'],

    # entry_points={
    #     'console_scripts': ['mycli=mymodule:cli'],
    # },
    install_requires=REQUIRED,
    extras_require=EXTRAS,
    license='GNU General Public License v3 (GPLv3)',
    classifiers=[
        # Trove classifiers
        # Full list: https://pypi.python.org/pypi?%3Aaction=list_classifiers
        "Development Status :: 3 - Alpha",
        "Topic :: Scientific/Engineering :: Mathematics",
        "Programming Language :: Python :: 3",
        "License :: OSI Approved :: GNU General Public License v3 (GPLv3)",
        "Operating System :: OS Independent",
    ],
    # $ setup.py publish support.
    cmdclass={
        'upload': UploadCommand,
    },
)
=======
#!/usr/bin/env python
# -*- coding: utf-8 -*-

# Note: To use the 'upload' functionality of this file, you must:
#   $ pipenv install twine --dev

import io
import os
import sys
from shutil import rmtree

from setuptools import find_packages, setup, Command

# Package meta-data.
NAME = 'handcalcs'
DESCRIPTION = 'Converts your Python calculation script into beautifully rendered Latex, similar to how you would write a calculation by hand.'
URL = 'https://github.com/connorferster/handcalcs'
EMAIL = 'connorferster@gmail.com'
AUTHOR = 'Connor Ferster'
REQUIRES_PYTHON = '>=3.7.0'
VERSION = '1.0.1'

# What packages are required for this module to be executed?
REQUIRED = [
    'pyparsing',
    'innerscope >= 0.2.0',
    'more-itertools >= 8.5.0'
    # 'requests', 'maya', 'records',
]

# What packages are optional?
EXTRAS = {
    # 'fancy feature': ['django'],
}

# The rest you shouldn't have to touch too much :)
# ------------------------------------------------
# Except, perhaps the License and Trove Classifiers!
# If you do change the License, remember to change the Trove Classifier for that!

here = os.path.abspath(os.path.dirname(__file__))

# Import the README and use it as the long-description.
# Note: this will only work if 'README.md' is present in your MANIFEST.in file!
try:
    with io.open(os.path.join(here, 'README.md'), encoding='utf-8') as f:
        long_description = '\n' + f.read()
except FileNotFoundError:
    long_description = DESCRIPTION

# Load the package's __version__.py module as a dictionary.
about = {}
if not VERSION:
    project_slug = NAME.lower().replace("-", "_").replace(" ", "_")
    with open(os.path.join(here, project_slug, '__version__.py')) as f:
        exec(f.read(), about)
else:
    about['__version__'] = VERSION


class UploadCommand(Command):
    """Support setup.py upload."""

    description = 'Build and publish the package.'
    user_options = []

    @staticmethod
    def status(s):
        """Prints things in bold."""
        print('\033[1m{0}\033[0m'.format(s))

    def initialize_options(self):
        pass

    def finalize_options(self):
        pass

    def run(self):
        try:
            self.status('Removing previous builds…')
            rmtree(os.path.join(here, 'dist'))
        except OSError:
            pass

        self.status('Building Source and Wheel (universal) distribution…')
        os.system('{0} setup.py sdist bdist_wheel --universal'.format(sys.executable))

        self.status('Uploading the package to PyPI via Twine…')
        os.system('twine upload dist/*')

        self.status('Pushing git tags…')
        os.system('git tag v{0}'.format(about['__version__']))
        os.system('git push --tags')
        
        sys.exit()


# Where the magic happens:
setup(
    name=NAME,
    version=about['__version__'],
    description=DESCRIPTION,
    long_description=long_description,
    long_description_content_type='text/markdown',
    author=AUTHOR,
    author_email=EMAIL,
    python_requires=REQUIRES_PYTHON,
    url=URL,
    packages=find_packages(exclude=["tests", "*.tests", "*.tests.*", "tests.*"]),
    package_data={'': ['*.json']},
    include_package_data=True,
    # If your package is a single module, use this instead of 'packages':
    #py_modules=['forallpeople'],

    # entry_points={
    #     'console_scripts': ['mycli=mymodule:cli'],
    # },
    install_requires=REQUIRED,
    extras_require=EXTRAS,
    license='GNU General Public License v3 (GPLv3)',
    classifiers=[
        # Trove classifiers
        # Full list: https://pypi.python.org/pypi?%3Aaction=list_classifiers
        "Development Status :: 3 - Alpha",
        "Topic :: Scientific/Engineering :: Mathematics",
        "Programming Language :: Python :: 3",
        "License :: OSI Approved :: GNU General Public License v3 (GPLv3)",
        "Operating System :: OS Independent",
    ],
    # $ setup.py publish support.
    cmdclass={
        'upload': UploadCommand,
    },
)
>>>>>>> f083681f
<|MERGE_RESOLUTION|>--- conflicted
+++ resolved
@@ -1,4 +1,3 @@
-<<<<<<< HEAD
 #!/usr/bin/env python
 # -*- coding: utf-8 -*-
 
@@ -133,7 +132,6 @@
         'upload': UploadCommand,
     },
 )
-=======
 #!/usr/bin/env python
 # -*- coding: utf-8 -*-
 
@@ -267,5 +265,4 @@
     cmdclass={
         'upload': UploadCommand,
     },
-)
->>>>>>> f083681f
+)